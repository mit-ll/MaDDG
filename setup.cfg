--- conflicted
+++ resolved
@@ -52,11 +52,7 @@
     requests >= 2.18.4
     astropy >= 5.3.1
     matplotlib >= 3.7.2
-<<<<<<< HEAD
     numpy >= 1.26.4, < 2
-=======
-    numpy == 1.26.4
->>>>>>> d4d5ab22
     pandas >= 2.0.3
     hydra-core >= 1.3.2
     hydra-submitit-launcher >= 1.2.0
